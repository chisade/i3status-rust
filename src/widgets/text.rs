--- conflicted
+++ resolved
@@ -83,39 +83,7 @@
     fn update(&mut self) {
         let (key_bg, key_fg) = self.state.theme_keys(&self.shared_config.theme);
 
-        // TODO simplify (https://github.com/rust-lang/rust/issues/15701)
-        //
         // When rendered inline, remove the leading space
-<<<<<<< HEAD
-        #[cfg(feature = "debug_borders")]
-        let border = "ff0000";
-        #[cfg(not(feature = "debug_borders"))]
-        let border = "";
-        self.rendered = json!({
-            "full_text": format!("{}{}{}",
-                                self.icon.clone().unwrap_or_else(|| {
-                                    match self.spacing {
-                                        Spacing::Normal => String::from(" "),
-                                        _ => String::from("")
-                                    }
-                                }),
-                                self.content.clone().unwrap_or_default(),
-                                match self.spacing {
-                                    Spacing::Hidden => String::from(""),
-                                    _ => String::from(" ")
-                                }
-                            ),
-            "separator": false,
-            "name": self.id.to_string(),
-            "separator_block_width": 0,
-            "background": key_bg,
-            "color": key_fg,
-            "border": border,
-            "markup": "pango"
-        });
-
-        self.cached_output = Some(self.rendered.to_string());
-=======
         self.inner.full_text = format!(
             "{}{}{}",
             self.icon.clone().unwrap_or_else(|| {
@@ -132,9 +100,6 @@
         );
         self.inner.background = key_bg.clone();
         self.inner.color = key_fg.clone();
-
-        //self.cached_output = Some(self.inner.to_string());
->>>>>>> 000e398f
     }
 }
 
